from copy import copy
import cosmology
import defaults
import kernel
import halo
import halo_trispectrum
import numpy
from scipy import special
from scipy import integrate
from scipy.interpolate import InterpolatedUnivariateSpline

"""Objects for computing covariance marix given an input survey are, theta
   limits, and binning.
"""

deg_to_rad = numpy.pi/180.0
rad_to_deg = 180.0/numpy.pi
deg2_to_strad = deg_to_rad*deg_to_rad
strad_to_deg2 = rad_to_deg*rad_to_deg

class Covariance(object):
    """
    Class to compute the covariance matrix between a range of theta values,
    given two imput correlation objects, survey definition, and a halo 
    trispectrum. It is assumed that the ranges for both correlations are the
    same, if they are not the covariance will default to the binning, cosmology,
    and 2-point halo objects in input_correlation_a
    estimate the covariance between different estimators as a function.

    Attributes:
        input_correlation_a: A Correlation object from correlation.py
        input_correlation_b: A Correlation object from correlation.py
        bins_per_decade: int log spacing of the theta bins
        survey_area_deg2: float value of the survey area it square degrees
        n_pairs: float number of pairs to compute the poisson term
        variance: float variance per pair
        nongaussian_cov: bool, toggles nonguassian covariance
        input_halo: HaloTrispectrum object from halo.py

        theta_array: array of theta values for computed correlation function
        wcovar_array: array of computed covariance values at theta_array values
    """

    def __init__(self, input_correlation_a, input_correlation_b,
                 bins_per_decade=5.0, survey_area_deg2=20,
                 n_pairs=1.0e4*1.0e4, variance=1.0, nongaussian_cov=True,
                 input_halo_trispectrum=None, power_spec='power_mm', **kws):

        self.annular_bins = []
        self.log_theta_min = input_correlation_a.log_theta_min
        self.log_theta_max = input_correlation_a.log_theta_max
        unit_double = (numpy.floor(self.log_theta_min)*bins_per_decade)
        theta = numpy.power(10.0, unit_double/(1.0*bins_per_decade))
        self.corr_a = input_correlation_a
        self.corr_b = input_correlation_b
        
        while theta < numpy.power(10.0, self.log_theta_max):
            if (theta >= numpy.power(10.0, self.log_theta_min) and
                theta < numpy.power(10.0, self.log_theta_max)):
                self.annular_bins.append(AnnulusBin(
                    theta, numpy.power(
                        10.0, (unit_double+1.0)/(1.0*bins_per_decade))))
            unit_double += 1.0
            theta = numpy.power(10.0, unit_double/(1.0*bins_per_decade))

        self.area = survey_area_deg2*deg2_to_strad
        self.n_pairs = n_pairs
        self.variance = variance
        self.nongaussian_cov = nongaussian_cov

        self.kernel = kernel.KernelCovariance(
            numpy.power(10.0, self.log_theta_min)*
            defaults.default_limits["k_min"],
            numpy.power(10.0, self.log_theta_max)*
            defaults.default_limits["k_max"],
            input_correlation_a.kernel.window_function_a,
            input_correlation_a.kernel.window_function_b,
            input_correlation_b.kernel.window_function_a,
            input_correlation_b.kernel.window_function_b,
            input_correlation_a.kernel.cosmo, force_quad=False)

        self._z_min_a = numpy.max([self.kernel.window_function_a1.z_min,
                                   self.kernel.window_function_a2.z_min])
        self._z_max_a = numpy.min([self.kernel.window_function_a1.z_max,
                                   self.kernel.window_function_a2.z_max])
        self._z_min_b = numpy.max([self.kernel.window_function_b1.z_min,
                                   self.kernel.window_function_b2.z_min])
        self._z_max_b = numpy.min([self.kernel.window_function_b1.z_max,
                                   self.kernel.window_function_b2.z_max])
        self._chi_min_a = self.kernel.cosmo.comoving_distance(self._z_min_a)
        if self._chi_min_a < 1e-8:
            self._chi_min_a = 1e-8
        self._chi_max_a = self.kernel.cosmo.comoving_distance(self._z_max_a)
        self._chi_min_b = self.kernel.cosmo.comoving_distance(self._z_min_b)
        if self._chi_min_b < 1e-8:
            self._chi_min_b = 1e-8
        self._chi_max_b = self.kernel.cosmo.comoving_distance(self._z_max_b)

        self.D_z_NG = self.kernel.cosmo.growth_factor(self.kernel.z_bar_NG)

        self.halo_a = input_correlation_a.halo
        self.halo_b = input_correlatoin_b.halo
        self.halo_tri = input_halo_trispectrum
        # self.halo.set_redshift(self.kernel.z_bar_G)
        # self.halo_tri.set_redshift(self.kernel.z_bar_NG)
        
        self._initialized_halo_splines = False
        self._ln_k_min = numpy.log(defaults.default_limits['k_min'])
        self._ln_k_max = numpy.log(defaults.default_limits['k_max'])
        self._ln_K_min = numpy.log(numpy.min(
            [defaults.default_limits['k_min']*self._chi_min_a,
             defaults.default_limits['k_min']*self._chi_min_b]))
        self._ln_K_max = numpy.log(numpy.max(
            [defaults.default_limits['k_max']*self._chi_max_a,
             defaults.default_limits['k_max']*self._chi_max_b]))
                                  
        self._ln_k_array = numpy.linspace(
            self._ln_k_min, self._ln_k_max,
            defaults.default_precision["kernel_npoints"])
        self._ln_K_array = numpy.linspace(
            self._ln_K_min, self._ln_K_max,
            defaults.default_precision["kernel_npoints"])
        
        self._int_G_norm = 1.0
        self._current_theta_a = -1.0
        self._current_theta_b = -1.0
        
        self._j0_limit = special.jn_zeros(
            0, defaults.default_precision["kernel_bessel_limit"])[-1]
            
        if power_spec==None:
            power_spec = 'linear_power'
        try:
            tmp = self.halo_a.__getattribute__(power_spec)
            self.power_spec = power_spec
        except AttributeError or TypeError:
            print "WARNING: Invalid input for power spectra variable,"
            print "\t setting to linear_power"
            self.power_spec = 'linear_power'
               
    def _projected_halo_a(self, K):
        if not self._initialized_halo_splines:
            self._initialize_halo_splines()
        return self._halo_a_spline(numpy.log(K))
    
    def _projected_halo_b(self, K):
        if not self._initialized_halo_splines:
            self._initialize_halo_splines()
        return self._halo_b_spline(numpy.log(K))

    def set_cosmology(self, cosmo_dict):
        """
        Reset the cosmology

        Args:
            cosmo_dict: dictionary of floats defining a cosmology (see
                defaults.py for details)
        """
        self.kernel.set_cosmology(cosmo_dict)
        self._chi_min_a = self.kernel.cosmo.comoving_distance(self._z_min_a)
        if self._chi_min_a < 1e-8:
            self._chi_min_a = 1e-8
        self._chi_max_a = self.kernel.cosmo.comoving_distance(self._z_max_a)
        self._chi_min_b = self.kernel.cosmo.comoving_distance(self._z_min_b)
        if self._chi_min_b < 1e-8:
            self._chi_min_b = 1e-8
        self._chi_max_b = self.kernel.cosmo.comoving_distance(self._z_max_b)

        self.D_z_NG = self.kernel.cosmo.growth_factor(self.kernel.z_bar_NG)
        self.corr_a.set_cosmology(cosmo_dict)
        self.corr_b.set_cosmology(cosmo_dict)

<<<<<<< HEAD

        self.halo_a = self.corr_a.halo
        self.halo_b = self.corr_b.halo
        self.halo_tri.set_cosmology(cosmo_dict, self.kernel.z_bar_NG)
=======
        self.halo_a.set_cosmology(cosmo_dict)
        self.halo_b = copy(self.halo_a)
        self.halo_tri.set_cosmology(cosmo_dict)
>>>>>>> 9fd5a775
        self._initialized_halo_splines = False
        return None
    
    def get_covariance(self):
        self.covar = numpy.empty((len(self.annular_bins),
                                  len(self.annular_bins)), 'float128')
        for idx1 in xrange(self.covar.shape[0]):
            for idx2 in xrange(idx1, self.covar.shape[1]):
                cov = self.covariance(self.annular_bins[idx1],
                                      self.annular_bins[idx2])
                if idx1 == idx2:
                    self.covar[idx1, idx2] = cov
                else:
                    self.covar[idx1, idx2] = cov
                    self.covar[idx2, idx1] = cov
                # print (str(self.annular_bins[idx1].center)+' '+
                #        str(self.annular_bins[idx2].center)+' '+
                #        str(cov))
        return self.covar
        
    def covariance(self, annular_bin_a, annular_bin_b):
        cov_P = 0.0
        theta_a = annular_bin_a.center*deg_to_rad
        theta_b = annular_bin_b.center*deg_to_rad
        if annular_bin_a == annular_bin_b:
            cov_P = self.covariance_P(annular_bin_a.delta)
        res = (cov_P + self.covariance_G(theta_a, theta_b))
        if self.nongaussian_cov:
            res += self.covariance_NG(theta_a, theta_b)
        return res
    
    def covariance_P(self, delta):
        return self.area*self.variance/(
            self.n_pairs*2.0*numpy.pi*delta*deg_to_rad)
        
    def covariance_G(self, theta_a, theta_b):
        ### We normalize the integral so that romberg will have an easier time
        ### integrating it.
        if not self._initialized_halo_splines:
            self._initialize_halo_splines()
        ln_K_max = numpy.log(numpy.max([self._j0_limit/theta_a,
                                        self._j0_limit/theta_b]))
        if ln_K_max > self._ln_K_max:
            ln_K_max = self._ln_K_max
        elif ln_K_max <= self._ln_K_min:
            return 0.0
        
        norm = 1.0/self._covariance_G_integrand(0.0, 0.0, 0.0, 1.0)
        return integrate.romberg(
            self._covariance_G_integrand, self._ln_K_min, ln_K_max,
            args=(theta_a, theta_b, norm), vec_func=True, 
            tol=defaults.default_precision["global_precision"],
            rtol=defaults.default_precision["corr_precision"],
            divmax=defaults.default_precision["divmax"])/(
                norm*self._D_z_a*self._D_z_a*self._D_z_b*self._D_z_b*
                numpy.pi*self.area)
    
    def _covariance_G_integrand(self, ln_K, theta_a, theta_b, norm=1.0):
        K = numpy.exp(ln_K)
        dK = K
        return (dK*K*norm*(self._projected_halo_a(K)*self._projected_halo_b(K) +
                           self._projected_halo_a(K)/numpy.sqrt(self.n_pairs) +
                           self._projected_halo_b(K)/numpy.sqrt(self.n_pairs))*
                special.j0(K*theta_a)*special.j0(K*theta_b))
        
    def _initialize_halo_splines(self):
        self._z_bar_G_a = self.corr_a.kernel.z_bar
        self._z_bar_G_b = self.corr_b.kernel.z_bar
        
        print "Mean Redshifts:", self._z_bar_G_a, self._z_bar_G_b
        
        self.halo_a.set_redshift(self._z_bar_G_a)
        self.halo_b.set_redshift(self._z_bar_G_b)
        
        self._D_z_a = self.kernel.cosmo.growth_factor(self._z_bar_G_a)
        self._D_z_b = self.kernel.cosmo.growth_factor(self._z_bar_G_b)
        chi_peak_a = self.kernel.cosmo.comoving_distance(self._D_z_a)
        chi_peak_b = self.kernel.cosmo.comoving_distance(self._D_z_b)
        
        _halo_a_array = numpy.empty(self._ln_K_array.shape)
        _halo_b_array = numpy.empty(self._ln_K_array.shape)
        
        for idx, ln_K in enumerate(self._ln_K_array):
            chi_min = numpy.exp(ln_K)/defaults.default_limits['k_max']
            if chi_min < self._chi_min_a:
                chi_min = self._chi_min_a
            chi_max = numpy.exp(ln_K)/defaults.default_limits['k_min']
            if chi_max > self._chi_max_a:
                chi_max = self._chi_max_a
            
            norm = 1.0/self._halo_a_integrand(chi_peak_a, ln_K, norm=1.0)
            _halo_a_array[idx] = integrate.romberg(
                self._halo_a_integrand, chi_min, chi_max,
                args=(ln_K, norm), vec_func=True,
                tol=defaults.default_precision["global_precision"],
                rtol=defaults.default_precision["corr_precision"],
                divmax=defaults.default_precision["divmax"])/norm
            chi_min = numpy.exp(ln_K)/defaults.default_limits['k_max']
            if chi_min < self._chi_min_b:
                chi_min = self._chi_min_b  
            chi_max = numpy.exp(ln_K)/defaults.default_limits['k_min']
            if chi_max > self._chi_max_b:
                chi_max = self._chi_max_b  
            
            norm = 1.0/self._halo_a_integrand(chi_peak_b, ln_K, norm=1.0)
            _halo_b_array[idx] = integrate.romberg(
                self._halo_b_integrand, chi_min, chi_max,
                args=(ln_K, norm), vec_func=True,
                tol=defaults.default_precision["global_precision"],
                rtol=defaults.default_precision["corr_precision"],
                divmax=defaults.default_precision["divmax"])/norm
            
        self._halo_a_spline = InterpolatedUnivariateSpline(
            self._ln_K_array, _halo_a_array)
        self._halo_b_spline = InterpolatedUnivariateSpline(
            self._ln_K_array, _halo_b_array)
        
        self._initialized_halo_splines = True
    
    def _halo_a_integrand(self, chi, ln_K, norm=1.0):
        K = numpy.exp(ln_K)
        return (norm*self.halo_a.__getattribute__(self.power_spec)(K/chi)*
                self.kernel._kernel_G_a_integrand(chi))
    
    def _halo_b_integrand(self, chi, ln_K, norm=1.0):
        K = numpy.exp(ln_K)
        return (norm*self.halo_b.__getattribute__(self.power_spec)(K/chi)*
                self.kernel._kernel_G_b_integrand(chi))
        
    def covariance_NG(self, theta_a_rad, theta_b_rad):
        self._initialize_kb_spline(theta_a_rad, theta_b_rad)
        
        norm = 1.0/self._ka_integrand(0.0, 1.0)
        
        return integrate.romberg(
            self._ka_integrand, self._ln_k_min, self._ln_k_max, vec_func=True,
            args=(norm,),
            tol=defaults.default_precision["global_precision"],
            rtol=defaults.default_precision["corr_precision"],
            divmax=defaults.default_precision["divmax"])/(
                4.0*numpy.pi*numpy.pi*norm*self.area)
        
    def _ka_integrand(self, ln_ka, norm=1.0):
        dln_ka = 1.0
        ka = numpy.exp(ln_ka)
        dka = ka*dln_ka
        return dka*ka*(
            numpy.exp(self._kb_spline(ln_ka)) + self._kb_min - 1e-16)*norm
    
    def _initialize_kb_spline(self, theta_a, theta_b):
        if (self._current_theta_a == theta_a and
            self._current_theta_b == theta_b):
            return None
        
        _kb_int_array = numpy.empty(self._ln_k_array.shape, 'float128')
        
        for idx, ln_k in enumerate(self._ln_k_array):
            _kb_int_array[idx] = self._kb_integral(ln_k, theta_a, theta_b)
            
        self._kb_min = numpy.min(_kb_int_array)
        self._kb_spline = InterpolatedUnivariateSpline(
            self._ln_k_array, numpy.log(_kb_int_array - self._kb_min + 1e-16))
    
    def _kb_integral(self, ln_k, theta_a, theta_b):
        if type(ln_k) == numpy.ndarray:
            kb_int = numpy.empty(ln_k.shape)
            
            inv_norm = self._kb_integrand(0.0, ln_k, theta_a, 
                                          theta_b, 1.0)
            norm = 1.0
            if inv_norm > 1e-16 or inv_norm < -1e-16:
                norm = 1/inv_norm
            else:
                norm = 1e16
            for idx, ln_k in enumerate(ln_k):
                kb_int[idx] = integrate.romberg(
                    self._kb_integrand, self._ln_k_min, self._ln_k_max,
                    args=(ln_k, theta_a, theta_b, norm), vec_func=True,
                    tol=defaults.default_precision["global_precision"],
                    rtol=defaults.default_precision["corr_precision"],
                    divmax=defaults.default_precision["divmax"])/(
                        norm*self.D_z_NG*self.D_z_NG*self.D_z_NG*self.D_z_NG)
            return kb_int

        inv_norm = self._kb_integrand(0.0, ln_k, theta_a, 
                                          theta_b, 1.0)
        norm = 1.0
        if inv_norm > 1e-16 or inv_norm < -1e-16:
            norm = 1/inv_norm
        else:
            norm = 1e16
        return integrate.romberg(
           self._kb_integrand, self._ln_k_min, self._ln_k_max,
           args=(ln_k, theta_a, theta_b, norm), vec_func=True,
           tol=defaults.default_precision["global_precision"],
           rtol=defaults.default_precision["corr_precision"],
           divmax=defaults.default_precision["divmax"])/(
               norm*self.D_z_NG*self.D_z_NG*self.D_z_NG*self.D_z_NG)
    
    def _kb_integrand(self, ln_kb, ln_ka, theta_a, theta_b, norm=1.0):
        dln_kb = 1.0
        ka = numpy.exp(ln_ka)
        kb = numpy.exp(ln_kb)
        dkb = kb*dln_kb
        return (dkb*kb*norm*self.halo_tri.trispectrum_parallelogram(ka, kb)*
            self.kernel.kernel(numpy.log(ka*theta_a),
                               numpy.log(kb*theta_b))[0])
    
    def write(self, file_name):
        f = open(file_name, 'w')
        f.write("#ttype1 = theta_a [deg]\n#ttype2 = theta_b [deg]\n" + 
                "#ttype3 = covariance\n")
        for idx_a, bin_a in enumerate(self.annular_bins):
            for idx_b, bin_b in enumerate(self.annular_bins):
                f.writelines('%1.16f %1.16f %1.16f\n' % (
                             bin_a.center*rad_to_deg, bin_b.center*rad_to_deg,
                             self.covar[idx_a, idx_b]))
        f.close()
        
        
class CovarianceMulti(Covariance):
    
    def __init__(self, correlation_object_list, bins_per_decade=5,
                 survey_area_deg2=4*numpy.pi*strad_to_deg2,
                 n_pairs=1e6*1e6, variance=1.0, nongaussian_cov=True,
                 input_halo_trispectrum=None, **kws):
        self.covariance_list = []
        n_covars = 0
        for idx1 in xrange(len(correlation_object_list)):
            tmp_list = []
            for idx2 in xrange(idx, len(correlation_object_list)):
                tmp_list.append(Covariance(
                    correlation_object_list[idx1],
                    correlation_object_list[idx2], bins_per_decade,
                    survey_area_deg2, n_pairs, variace, nongaussian_cov,
                    input_halo_trispectrum))
                n_covars += 1
            self.covariance_list.append(tmp_list)
        self.theta_bins = len(self.covariance_list[0].annular_bins)
        n_corrs = 1
        self.wcovar = numpy.empty((theta_bins*n_covars,
                                       theta_bins*n_covars))
        
    def get_covariance(self):
        for idx1, row in self.covariance_list:
            for idx2, covar in row:
                covar.get_covariance()
                self.wcovar[self.theta_bins*idx1:self.theta_bins(idx1+idx2),
                            self.theta_bins*idx1:self.theta_bins(idx1+idx2)]
                self.wcovar[self.theta_bins(idx1+idx2):self.theta_bins*idx1,
                            self.theta_bins(idx1+idx2):self.theta_bins*idx1:]
                
                
class CovarianceFourier(object):
    
    def __init__(self, l_min, l_max, input_kernel_covariance=None,
                 input_halo=None, input_halo_trispectrum=None, **kws):
        
        self._ln_l_min = numpy.log(l_min)
        self._ln_l_max = numpy.log(l_max)
        self._ln_l_array = numpy.linspace(
            self._ln_l_min, self._ln_l_max,
            defaults.default_precision["corr_npoints"])
        
        self.kernel = input_kernel_covariance
        
        self._z_min_a1a2 = numpy.max([self.kernel.window_function_a1.z_min,
                                      self.kernel.window_function_a2.z_min])
        self._z_min_b1b2 = numpy.max([self.kernel.window_function_b1.z_min,
                                      self.kernel.window_function_b2.z_min])
        self._z_min_a1b2 = numpy.max([self.kernel.window_function_a1.z_min,
                                      self.kernel.window_function_b2.z_min])
        self._z_min_b1a2 = numpy.max([self.kernel.window_function_b1.z_min,
                                      self.kernel.window_function_a2.z_min])
        
        self._z_max_a1a2 = numpy.min([self.kernel.window_function_a1.z_max,
                                      self.kernel.window_function_a2.z_max])
        self._z_max_b1b2 = numpy.min([self.kernel.window_function_b1.z_max,
                                      self.kernel.window_function_b2.z_max])
        self._z_max_a1b2 = numpy.min([self.kernel.window_function_a1.z_max,
                                      self.kernel.window_function_b2.z_max])
        self._z_max_b1a2 = numpy.min([self.kernel.window_function_b1.z_max,
                                      self.kernel.window_function_a2.z_max])
        
        self._z_array = numpy.linspace(
            numpy.min([self._z_min_a1a2, self._z_min_b1b2,
                       self._z_min_a1b2, self._z_min_b1a2]),
            numpy.max([self._z_max_a1a2, self._z_max_b1b2,
                       self._z_max_a1b2, self._z_max_b1a2]),
            defaults.default_precision['kernel_npoints'])
        
        self.window_a1 = self.kernel.window_function_a1.window_function
        self.window_a2 = self.kernel.window_function_a2.window_function
        self.window_b1 = self.kernel.window_function_b1.window_function
        self.window_b2 = self.kernel.window_function_b2.window_function
        
        self.halo_a1a2 = input_halo
        self.halo_b1b2 = copy(input_halo)
        self.halo_a1b2 = copy(input_halo)
        self.halo_b1a2 = copy(input_halo)
        self.halo_tri = input_halo_trispectrum
        
        self._initialized_pl = False
        
    def covariance(self, l_a, l_b):
        pass
        
    def covariance_G(self, l):
        if not self._initialized_pl:
            self._initialize_pl()
        return 1.0/(2.0*l + 1.0)*(self._pl_a1a2(l)*self._pl_b1b2(l)+
                self._pl_a1b2(l)*self._pl_b1a2(l))
                
    def _pl_a1a2(self, l):
        ln_l = numpy.log(l)
        return numpy.where(
            numpy.logical_and(ln_l >= self._ln_l_min, ln_l <= self._ln_l_max),
            numpy.exp(self._a1a2_spline(ln_l))/self._norm_G_a1a2, 0.0)
   
    def _pl_b1b2(self, l):
        ln_l = numpy.log(l)
        return numpy.where(
            numpy.logical_and(ln_l >= self._ln_l_min, ln_l <= self._ln_l_max),
            numpy.exp(self._b1b2_spline(ln_l))/self._norm_G_b1b2, 0.0)
            
    def _pl_a1b2(self, l):
        ln_l = numpy.log(l)
        return numpy.where(
            numpy.logical_and(ln_l >= self._ln_l_min, ln_l <= self._ln_l_max),
            numpy.exp(self._a1b2_spline(ln_l))/self._norm_G_a1b2, 0.0)
            
    def _pl_b1a2(self, l):
        ln_l = numpy.log(l)
        return numpy.where(
            numpy.logical_and(ln_l >= self._ln_l_min, ln_l <= self._ln_l_max),
            numpy.exp(self._b1a2_spline(ln_l))/self._norm_G_b1a2, 0.0)
            
    def _initialize_pl(self):
        self._z_bar_G_a1a2 = self._calculate_zbar(self.window_a1,
                                                  self.window_a2)
        self._z_bar_G_b1b2 = self._calculate_zbar(self.window_b1,
                                                  self.window_b2)
        self._z_bar_G_a1b2 = self._calculate_zbar(self.window_a1,
                                                  self.window_b2)
        self._z_bar_G_b1a2 = self._calculate_zbar(self.window_b1,
                                                  self.window_a2)
        
        self.halo_a1a2.set_redshift(self._z_bar_G_a1a2)
        self.halo_b1b2.set_redshift(self._z_bar_G_b1b2)
        self.halo_a1b2.set_redshift(self._z_bar_G_a1b2)
        self.halo_b1a2.set_redshift(self._z_bar_G_b1a2)
        chi_a1a2 = self.kernel.cosmo.comoving_distance(self._z_bar_G_a1a2)
        chi_b1b2 = self.kernel.cosmo.comoving_distance(self._z_bar_G_b1b2)
        chi_a1b2 = self.kernel.cosmo.comoving_distance(self._z_bar_G_a1b2)
        chi_b1a2 = self.kernel.cosmo.comoving_distance(self._z_bar_G_b1a2)
            
        chi_a1a2_min = self.kernel.cosmo.comoving_distance(self._z_min_a1a2)
        chi_b1b2_min = self.kernel.cosmo.comoving_distance(self._z_min_b1b2)
        chi_a1b2_min = self.kernel.cosmo.comoving_distance(self._z_min_a1b2)
        chi_b1a2_min = self.kernel.cosmo.comoving_distance(self._z_min_b1a2)
        
        chi_a1a2_max = self.kernel.cosmo.comoving_distance(self._z_max_a1a2)
        chi_b1b2_max = self.kernel.cosmo.comoving_distance(self._z_max_b1b2)
        chi_a1b2_max = self.kernel.cosmo.comoving_distance(self._z_max_a1b2)
        chi_b1a2_max = self.kernel.cosmo.comoving_distance(self._z_max_b1a2)
            
        self._norm_G_a1a2= 1.0/self._pl_integrand(chi_a1a2,
                                                  numpy.log(chi_a1a2),
                                                  self.halo_a1a2,
                                                  self.window_a1,
                                                  self.window_a2, 1.0)
        self._norm_G_b1b2= 1.0/self._pl_integrand(chi_b1b2,
                                                  numpy.log(chi_b1b2),
                                                  self.halo_b1b2,
                                                  self.window_a1,
                                                  self.window_a2, 1.0)
        self._norm_G_a1b2= 1.0/self._pl_integrand(chi_a1b2,
                                                  numpy.log(chi_a1b2),
                                                  self.halo_a1a2,
                                                  self.window_a1,
                                                  self.window_a2, 1.0)
        self._norm_G_b1a2= 1.0/self._pl_integrand(chi_b1a2,
                                                  numpy.log(chi_b1a2),
                                                  self.halo_b1a2,
                                                  self.window_a1,
                                                  self.window_a2, 1.0)
        
        _pl_a1a2 = numpy.empty(self._ln_l_array.shape)
        _pl_b1b2 = numpy.empty(self._ln_l_array.shape)
        _pl_a1b2 = numpy.empty(self._ln_l_array.shape)
        _pl_b1a2 = numpy.empty(self._ln_l_array.shape)
        for idx, ln_l in enumerate(self._ln_l_array):
            _pl_a1a2[idx] = integrate.romberg(
                self._pl_integrand, chi_a1a2_min, chi_a1a2_max,
                args=(ln_l, self.halo_a1a2, self.window_a1, self.window_a2,
                      self._norm_G_a1a2),
                vec_func=True,
                tol=defaults.default_precision["global_precision"],
                rtol=defaults.default_precision["corr_precision"],
                divmax=defaults.default_precision["divmax"])
            _pl_b1b2[idx] = integrate.romberg(
                self._pl_integrand, chi_b1b2_min, chi_b1b2_max,
                args=(ln_l, self.halo_b1b2, self.window_b1, self.window_b2,
                      self._norm_G_b1b2),
                vec_func=True,
                tol=defaults.default_precision["global_precision"],
                rtol=defaults.default_precision["corr_precision"],
                divmax=defaults.default_precision["divmax"])
            _pl_a1b2[idx] = integrate.romberg(
                self._pl_integrand, chi_a1b2_min, chi_a1b2_max,
                args=(ln_l, self.halo_a1b2, self.window_a1, self.window_b2,
                      self._norm_G_a1b2),
                vec_func=True,
                tol=defaults.default_precision["global_precision"],
                rtol=defaults.default_precision["corr_precision"],
                divmax=defaults.default_precision["divmax"])
            _pl_b1a2[idx] = integrate.romberg(
                self._pl_integrand, chi_b1a2_min, chi_b1a2_max,
                args=(ln_l, self.halo_b1a2, self.window_b1, self.window_a2,
                      self._norm_G_b1a2),
                vec_func=True,
                tol=defaults.default_precision["global_precision"],
                rtol=defaults.default_precision["corr_precision"],
                divmax=defaults.default_precision["divmax"])
            
        print _pl_a1a2
                      
        self._a1a2_spline = InterpolatedUnivariateSpline(
            self._ln_l_array,
            numpy.log(_pl_a1a2/
                      self.kernel.cosmo.growth_factor(self._z_bar_G_a1a2)**2))
        self._b1b2_spline = InterpolatedUnivariateSpline(
            self._ln_l_array,
            numpy.log(_pl_b1b2/
                      self.kernel.cosmo.growth_factor(self._z_bar_G_b1b2)**2))
        self._a1b2_spline = InterpolatedUnivariateSpline(
            self._ln_l_array,
            numpy.log(_pl_a1b2/
                      self.kernel.cosmo.growth_factor(self._z_bar_G_a1b2)**2))
        self._b1a2_spline = InterpolatedUnivariateSpline(
            self._ln_l_array,
            numpy.log(_pl_b1a2/
                      self.kernel.cosmo.growth_factor(self._z_bar_G_b1a2)**2))
        
        self._initialized_pl = True      
        
    def _calculate_zbar(self, window1, window2):
        func = lambda chi: (window1(chi)*window2(chi)/(chi*chi)*
                            self.kernel.cosmo.growth_factor(
                                self.kernel.cosmo.redshift(chi))*
                            self.kernel.cosmo.growth_factor(
                                self.kernel.cosmo.redshift(chi)))
        print func(self.kernel.cosmo.comoving_distance(self._z_array))
        return self._z_array[numpy.argmax(
            func(self.kernel.cosmo.comoving_distance(self._z_array)))]
        
    def _pl_integrand(self, chi, ln_l, halo, window1, window2, norm):
        l = numpy.exp(ln_l)
        k = l/chi
        D_z = self.kernel.cosmo.growth_factor(
            self.kernel.cosmo.redshift(chi))
        return (norm*window1(chi)*window2(chi)*D_z*D_z/(chi*chi)*
                halo.power_mm(k))
        
class AnnulusBin(object):
    
    def __init__(self, inner, outer):
        self.inner = inner
        self.outer = outer
        self.center = numpy.power(10.0,0.5*(numpy.log10(inner)+
                                            numpy.log10(outer)))
        self.delta = outer - inner<|MERGE_RESOLUTION|>--- conflicted
+++ resolved
@@ -170,16 +170,11 @@
         self.corr_a.set_cosmology(cosmo_dict)
         self.corr_b.set_cosmology(cosmo_dict)
 
-<<<<<<< HEAD
 
         self.halo_a = self.corr_a.halo
         self.halo_b = self.corr_b.halo
         self.halo_tri.set_cosmology(cosmo_dict, self.kernel.z_bar_NG)
-=======
-        self.halo_a.set_cosmology(cosmo_dict)
-        self.halo_b = copy(self.halo_a)
-        self.halo_tri.set_cosmology(cosmo_dict)
->>>>>>> 9fd5a775
+        self._initialized_halo_splines = False
         self._initialized_halo_splines = False
         return None
     
